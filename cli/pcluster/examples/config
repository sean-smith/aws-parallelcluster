--- conflicted
+++ resolved
@@ -200,9 +200,6 @@
 #[scaling custom]
 # Amount of time in minutes without a job after which the compute node will terminate
 # Defaults to 10
-<<<<<<< HEAD
-#scaledown_idletime = 10
-=======
 #scaledown_idletime = 10
 
 ## EFS Settings
@@ -246,5 +243,4 @@
 #volume_iops = 500
 # Use encrypted volume
 # (defaults to false)
-#encrypted = false
->>>>>>> 0d4db2f9
+#encrypted = false