--- conflicted
+++ resolved
@@ -21,13 +21,8 @@
         return f.read()
 
 
-<<<<<<< HEAD
 VERSION = "2.4.1"
-REQUIRES = ["boto3>=1.9.54", "future>=0.16.0,<=0.17.1", "tabulate>=0.8.2,<=0.8.3"]
-=======
-VERSION = "2.4.0"
 REQUIRES = ["boto3>=1.9.54", "future>=0.16.0,<=0.17.1", "tabulate>=0.8.2,<=0.8.3", "ipaddress>=1.0.22", "enum34>=1.1.6"]
->>>>>>> 47742f92
 
 if sys.version_info[:2] == (2, 6):
     # For python2.6 we have to require argparse since it
